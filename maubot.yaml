maubot: 0.1.0
id: dev.shortestpath.covbot
<<<<<<< HEAD
version: 0.0.11-pre
=======
version: 0.0.11
>>>>>>> 279da911
license: MIT
modules:
- covbot
main_class: CovBot
dependencies:
- whoosh
- pycountry
database: false
extra_files:
- LICENSE
- base-config.yaml<|MERGE_RESOLUTION|>--- conflicted
+++ resolved
@@ -1,10 +1,6 @@
 maubot: 0.1.0
 id: dev.shortestpath.covbot
-<<<<<<< HEAD
-version: 0.0.11-pre
-=======
-version: 0.0.11
->>>>>>> 279da911
+version: 0.0.12-pre
 license: MIT
 modules:
 - covbot
