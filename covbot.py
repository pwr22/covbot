--- conflicted
+++ resolved
@@ -14,12 +14,9 @@
 from whoosh.fields import Schema, TEXT
 from whoosh.index import create_in, FileIndex
 from whoosh.qparser import QueryParser
-<<<<<<< HEAD
 from tabulate import tabulate
-=======
 from mautrix.types import TextMessageEventContent, MessageType
 from mautrix.client import MembershipEventDispatcher, InternalEventType
->>>>>>> 36a6ebce
 
 CASE_DATA_URL = 'http://offloop.net/covid19h/unconfirmed.csv'
 GROUPS_URL = 'https://offloop.net/covid19h/groups.txt'
@@ -239,7 +236,6 @@
 
         return []
 
-<<<<<<< HEAD
     async def _get_multiple_locations(self, location: str) -> dict:
         """Split locations on ';' and look up"""
 
@@ -278,15 +274,12 @@
 
         return results
 
-    @command.new('cases', help='Get current information on cases.')
-=======
     @staticmethod
     async def _respond(e: MessageEvent, m: str) -> None:
         c = TextMessageEventContent(msgtype=MessageType.TEXT, body=m)
         await e.respond(c)
 
     @command.new('cases', help=HELP['cases'][1])
->>>>>>> 36a6ebce
     @command.argument("location", pass_raw=True, required=False)
     async def cases_handler(self, event: MessageEvent, location: str) -> None:
         if location == "":
@@ -333,7 +326,6 @@
             f' and {deaths:,} ({per_dead:.1f}%) have died.'
         )
 
-<<<<<<< HEAD
     @command.new('tablehtml', help="Show case information in an HTML table. "
                  "Multiple locations can be separated using ;"
                  "(semicolon) as a delimiter. Looks bad for mobile clients!")
@@ -464,10 +456,7 @@
         if results:
             await event.respond(f"<pre>{table}</pre>", allow_html=True)
 
-    @command.new('source', help='Get my source code and the data I use.')
-=======
     @command.new('source', help=HELP['source'][1])
->>>>>>> 36a6ebce
     async def source_handler(self, event: MessageEvent) -> None:
         self.log.info('Responding to source request.')
         await self._respond(
@@ -484,12 +473,6 @@
     @command.new('help', help=HELP['help'][1])
     async def help_handler(self, event: MessageEvent) -> None:
         self.log.info('Responding to help request.')
-<<<<<<< HEAD
-        for h in self.cases_handler, self.source_handler, self.help_handler, \
-                self.table_handler:
-            s = h.__mb_full_help__ + ' - ' + h.__mb_help__
-            await event.respond(s)
-=======
 
         await self._send_help(event)
 
@@ -519,5 +502,4 @@
         await self._message(event.room_id, 'Hi, I am a bot that tracks SARS-COV-2 infection statistics.')
         await self._message(event.room_id, 'You can send me any of these commands:')
         for (usage, desc) in HELP.values():
-            await self._message(event.room_id, f'{usage} - {desc}')
->>>>>>> 36a6ebce
+            await self._message(event.room_id, f'{usage} - {desc}')